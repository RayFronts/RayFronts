import logging
logger = logging.getLogger(__name__)

from rayfronts.datasets.base import PosedRgbdDataset, SemSegDataset
from rayfronts.datasets.replica import NiceReplicaDataset, SemanticNerfReplicaDataset
from rayfronts.datasets.ros import RosnpyDataset, Ros2Subscriber
from rayfronts.datasets.scannet import ScanNetDataset
from rayfronts.datasets.tartanair import TartanAirDataset
<<<<<<< HEAD
from rayfronts.datasets.scannetpp import ScanNetPPDataset
=======

failed_to_import = list()
try:
  from rayfronts.datasets.dummy import DummyDataset
except:
  failed_to_import.append("DummyDataset")

if len(failed_to_import) > 0:
  logger.info(
    "Could not import %s. Make sure you have their extra dependencies "
    "installed if you want to use them.", ", ".join(failed_to_import))
>>>>>>> 647f8e9b
<|MERGE_RESOLUTION|>--- conflicted
+++ resolved
@@ -6,9 +6,6 @@
 from rayfronts.datasets.ros import RosnpyDataset, Ros2Subscriber
 from rayfronts.datasets.scannet import ScanNetDataset
 from rayfronts.datasets.tartanair import TartanAirDataset
-<<<<<<< HEAD
-from rayfronts.datasets.scannetpp import ScanNetPPDataset
-=======
 
 failed_to_import = list()
 try:
@@ -19,5 +16,4 @@
 if len(failed_to_import) > 0:
   logger.info(
     "Could not import %s. Make sure you have their extra dependencies "
-    "installed if you want to use them.", ", ".join(failed_to_import))
->>>>>>> 647f8e9b
+    "installed if you want to use them.", ", ".join(failed_to_import))